""" Provides a high-level API for LLMs for the purpose of infomation retrieval from documents and evaluation of the results."""

import tqdm
from copy import deepcopy
from typing import List, Dict, Union
import concurrent.futures

from publang.utils.oai import get_openai_chatcompletion
from publang.utils.string import format_string_with_variables


def parallelize_extract(func):
    """Decorator to parallelize the extraction process over texts."""
    def wrapper(texts, *args, **kwargs):
        num_workers = kwargs.get("num_workers", 1)
        if isinstance(texts, str):
            texts = [texts]
        with concurrent.futures.ThreadPoolExecutor(max_workers=num_workers) as executor:
            futures = [
                executor.submit(
                    func, text, *args, **kwargs
                )
                for text in texts
            ]
        results = []
        for future in tqdm.tqdm(futures, total=len(texts)):
            results.append(future.result())
        return results
    return wrapper


@parallelize_extract
def extract_from_text(
    text: str,
    messages: str,
    output_schema: Dict[str, object] = None,
    response_format: str = None,
    model: str = "gpt-3.5-turbo",
    client=None,
    **kwargs
) -> Dict[str, str]:
    """Extracts information from a text sample using an OpenAI LLM.

    Args:
<<<<<<< HEAD
        text: A string containing the text sample.
        messages: A list of dictionaries containing the messages for the LLM.
        output_schema: A dictionary containing the template for the prompt and the expected keys in the completion.
        response_type: A string containing the type of response expected from the LLM (e.g. "json" or "text")
        model: A string containing the name of the LLM to be used for the extraction.
        num_workers: An integer containing the number of workers to be used for the extraction.
        client: An OpenAI client object.
        **kwargs: Additional keyword arguments to be passed to the OpenAI API.
    """
    # Encode text to ascii
    text = text.encode("ascii", "ignore").decode()

    messages = deepcopy(messages)
    # Format the message with the text
    for message in messages:
        message["content"] = format_string_with_variables(
            message["content"], text=text)

    return get_openai_chatcompletion(
        messages, output_schema=output_schema, model=model,
        response_format=response_format, client=client, **kwargs
    )


def _extract_iteratively(sub_df, **kwargs):
    """Iteratively attempt to extract annotations from chunks in ranks_df 
    until one succeeds."""
    for _, row in sub_df.iterrows():
        res = extract_from_text(row["content"], **kwargs)
        if res["groups"]:
            result = [
                {**r,
                 **row[["rank", "start_char", "end_char", "pmcid"]].to_dict()}
                for r in res["groups"]
            ]
            return result

    return []


def search_extract(
    embeddings_df: pd.DataFrame,
    query: str,
    messages: List[Dict[str, str]],
    output_schema: Dict[str, object] = None,
    response_format: str = None,
    chat_model: str = "gpt-3.5-turbo",
    chat_client=None,
    embed_client=None,
    embed_model=None,
    num_workers: int = 1,
    **kwargs
):
    """Search for query in embeddings_df and extract annotations from nearest
    chunks using heuristic to narrow down search space if specified.

    Args:
        embeddings_df: A DataFrame containing the embeddings of the document chunks..
        query: A string containing the query to find relevant chunks.
        messages: A list of dictionaries containing the messages for the LLM.
        output_schema: A dictionary containing the template for the prompt and the expected keys in the completion.
        response_format: A string containing the type of response expected from the LLM (e.g. "json" or "text")
        model: A string containing the name of the LLM to be used for the extraction.
        num_workers: An integer containing the number of workers to be used for the extraction.
        completion_client: An OpenAI client object for the completion API.
        embed_client: An OpenAI client object for the embedding API.
        **kwargs: Additional keyword arguments to be passed to the OpenAI API.
    """

    # Search for query in chunks
    ranks_df = get_chunk_query_distance(
        embeddings_df, query, client=embed_client, model=embed_model)

    # For every document, iteratively try to extract annotations by distance
    with concurrent.futures.ThreadPoolExecutor(max_workers=num_workers) as exc:
        futures = [
            exc.submit(
                _extract_iteratively,
                sub_df, messages, output_schema, response_format,
                chat_model, client=chat_client, **kwargs
            )
            for _, sub_df in ranks_df.groupby("pmcid", sort=False)
        ]

        results = []
        for future in tqdm.tqdm(futures, total=len(ranks_df.pmcid.unique())):
            results.extend(future.result())

    results = pd.DataFrame(results)
=======
        texts (Union[str, List[str]]): The text to extract information from.
        messages (str): The message to use for the extraction.
        output_schema (Dict[str, object]): The schema for the output.
        model_name (str, optional): The name of the OpenAI model to use.
        num_workers (int, optional): The number of worker threads to use.
    Returns:
        Dict[str, str]: The extracted information.
    """

    if isinstance(texts, str):
        texts = [texts]

    def _extract(text, messages, output_schema, model_name):
        # Encode text to ascii
        text = text.encode("ascii", "ignore").decode()

        messages = deepcopy(messages)

        # Format the message with the text
        for message in messages:
            message["content"] = format_string_with_variables(message["content"], text=text)

        data = get_openai_chatcompletion(
            messages, output_schema=output_schema, model_name=model_name
        )

        return data

    # If only one text, return single result
    if len(texts) == 1:
        return _extract(texts[0], messages, output_schema, model_name)

    with concurrent.futures.ThreadPoolExecutor(max_workers=num_workers) as executor:
        futures = [
            executor.submit(
                _extract, text, messages, output_schema, model_name
            )
            for text in texts
        ]

    results = []
    for future in tqdm.tqdm(futures, total=len(texts)):
        results.append(future.result())
>>>>>>> 2e2ec245

    return results<|MERGE_RESOLUTION|>--- conflicted
+++ resolved
@@ -2,7 +2,7 @@
 
 import tqdm
 from copy import deepcopy
-from typing import List, Dict, Union
+from typing import Dict
 import concurrent.futures
 
 from publang.utils.oai import get_openai_chatcompletion
@@ -15,9 +15,9 @@
         num_workers = kwargs.get("num_workers", 1)
         if isinstance(texts, str):
             texts = [texts]
-        with concurrent.futures.ThreadPoolExecutor(max_workers=num_workers) as executor:
+        with concurrent.futures.ThreadPoolExecutor(max_workers=num_workers) as exc:
             futures = [
-                executor.submit(
+                exc.submit(
                     func, text, *args, **kwargs
                 )
                 for text in texts
@@ -42,7 +42,6 @@
     """Extracts information from a text sample using an OpenAI LLM.
 
     Args:
-<<<<<<< HEAD
         text: A string containing the text sample.
         messages: A list of dictionaries containing the messages for the LLM.
         output_schema: A dictionary containing the template for the prompt and the expected keys in the completion.
@@ -64,118 +63,4 @@
     return get_openai_chatcompletion(
         messages, output_schema=output_schema, model=model,
         response_format=response_format, client=client, **kwargs
-    )
-
-
-def _extract_iteratively(sub_df, **kwargs):
-    """Iteratively attempt to extract annotations from chunks in ranks_df 
-    until one succeeds."""
-    for _, row in sub_df.iterrows():
-        res = extract_from_text(row["content"], **kwargs)
-        if res["groups"]:
-            result = [
-                {**r,
-                 **row[["rank", "start_char", "end_char", "pmcid"]].to_dict()}
-                for r in res["groups"]
-            ]
-            return result
-
-    return []
-
-
-def search_extract(
-    embeddings_df: pd.DataFrame,
-    query: str,
-    messages: List[Dict[str, str]],
-    output_schema: Dict[str, object] = None,
-    response_format: str = None,
-    chat_model: str = "gpt-3.5-turbo",
-    chat_client=None,
-    embed_client=None,
-    embed_model=None,
-    num_workers: int = 1,
-    **kwargs
-):
-    """Search for query in embeddings_df and extract annotations from nearest
-    chunks using heuristic to narrow down search space if specified.
-
-    Args:
-        embeddings_df: A DataFrame containing the embeddings of the document chunks..
-        query: A string containing the query to find relevant chunks.
-        messages: A list of dictionaries containing the messages for the LLM.
-        output_schema: A dictionary containing the template for the prompt and the expected keys in the completion.
-        response_format: A string containing the type of response expected from the LLM (e.g. "json" or "text")
-        model: A string containing the name of the LLM to be used for the extraction.
-        num_workers: An integer containing the number of workers to be used for the extraction.
-        completion_client: An OpenAI client object for the completion API.
-        embed_client: An OpenAI client object for the embedding API.
-        **kwargs: Additional keyword arguments to be passed to the OpenAI API.
-    """
-
-    # Search for query in chunks
-    ranks_df = get_chunk_query_distance(
-        embeddings_df, query, client=embed_client, model=embed_model)
-
-    # For every document, iteratively try to extract annotations by distance
-    with concurrent.futures.ThreadPoolExecutor(max_workers=num_workers) as exc:
-        futures = [
-            exc.submit(
-                _extract_iteratively,
-                sub_df, messages, output_schema, response_format,
-                chat_model, client=chat_client, **kwargs
-            )
-            for _, sub_df in ranks_df.groupby("pmcid", sort=False)
-        ]
-
-        results = []
-        for future in tqdm.tqdm(futures, total=len(ranks_df.pmcid.unique())):
-            results.extend(future.result())
-
-    results = pd.DataFrame(results)
-=======
-        texts (Union[str, List[str]]): The text to extract information from.
-        messages (str): The message to use for the extraction.
-        output_schema (Dict[str, object]): The schema for the output.
-        model_name (str, optional): The name of the OpenAI model to use.
-        num_workers (int, optional): The number of worker threads to use.
-    Returns:
-        Dict[str, str]: The extracted information.
-    """
-
-    if isinstance(texts, str):
-        texts = [texts]
-
-    def _extract(text, messages, output_schema, model_name):
-        # Encode text to ascii
-        text = text.encode("ascii", "ignore").decode()
-
-        messages = deepcopy(messages)
-
-        # Format the message with the text
-        for message in messages:
-            message["content"] = format_string_with_variables(message["content"], text=text)
-
-        data = get_openai_chatcompletion(
-            messages, output_schema=output_schema, model_name=model_name
-        )
-
-        return data
-
-    # If only one text, return single result
-    if len(texts) == 1:
-        return _extract(texts[0], messages, output_schema, model_name)
-
-    with concurrent.futures.ThreadPoolExecutor(max_workers=num_workers) as executor:
-        futures = [
-            executor.submit(
-                _extract, text, messages, output_schema, model_name
-            )
-            for text in texts
-        ]
-
-    results = []
-    for future in tqdm.tqdm(futures, total=len(texts)):
-        results.append(future.result())
->>>>>>> 2e2ec245
-
-    return results+    )